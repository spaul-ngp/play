# play
Playing with features
server version
client version
<<<<<<< HEAD
Advancing master in parallel to release 1
=======
Advancing release 1 with delta #1
Advancing release 1 with delta #2
>>>>>>> f3ec77b1
<|MERGE_RESOLUTION|>--- conflicted
+++ resolved
@@ -2,9 +2,6 @@
 Playing with features
 server version
 client version
-<<<<<<< HEAD
 Advancing master in parallel to release 1
-=======
 Advancing release 1 with delta #1
-Advancing release 1 with delta #2
->>>>>>> f3ec77b1
+Advancing release 1 with delta #2